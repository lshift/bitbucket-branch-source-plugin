--- conflicted
+++ resolved
@@ -64,11 +64,12 @@
         this.branch = branch;
     }
 
-<<<<<<< HEAD
+
     @JsonProperty("commit.hash")
     public String getCommitHash(){
         return latestCommit;
-=======
+    }
+
     @Override
     @JsonProperty("commit")
     public BitbucketCommit getCommit() {
@@ -78,6 +79,5 @@
     @JsonProperty("commit")
     public void setCommit(BitbucketCloudCommit commit) {
         this.commit = commit;
->>>>>>> 217fc246
     }
 }