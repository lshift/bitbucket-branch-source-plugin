--- conflicted
+++ resolved
@@ -64,7 +64,6 @@
         this.branch = branch;
     }
 
-<<<<<<< HEAD
     @Override
     @JsonProperty("commit")
     public BitbucketCommit getCommit() {
@@ -74,10 +73,10 @@
     @JsonProperty("commit")
     public void setCommit(BitbucketCloudCommit commit) {
         this.commit = commit;
-=======
+    }
+        
     @JsonProperty("commit.hash")
     public String getCommitHash(){
         return latestCommit;
->>>>>>> 78bedf47
     }
 }