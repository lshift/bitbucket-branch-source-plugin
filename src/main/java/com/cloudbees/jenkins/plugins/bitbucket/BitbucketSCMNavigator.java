--- conflicted
+++ resolved
@@ -83,8 +83,6 @@
      */
     private String excludes = "";
 
-
-<<<<<<< HEAD
     /**
      * Beavior of the job created
      **/
@@ -96,8 +94,6 @@
     private boolean buildForkPRMerge = DescriptorImpl.defaultBuildForkPRMerge;
 
     @DataBoundConstructor 
-=======
-    @DataBoundConstructor
     public BitbucketSCMNavigator(String repoOwner) {
         this.repoOwner = repoOwner;
         this.credentialsId = null; // highlighting the default is anonymous unless you configure explicitly
@@ -105,7 +101,6 @@
     }
 
     @Deprecated // retained for binary compatibility
->>>>>>> 217fc246
     public BitbucketSCMNavigator(String repoOwner, String credentialsId, String checkoutCredentialsId) {
         this.repoOwner = repoOwner;
         this.credentialsId = Util.fixEmpty(credentialsId);
@@ -318,18 +313,14 @@
         scmSource.setCheckoutCredentialsId(checkoutCredentialsId);
         scmSource.setAutoRegisterHook(isAutoRegisterHooks());
         scmSource.setBitbucketServerUrl(bitbucketServerUrl);
-<<<<<<< HEAD
-        scmSource.setSshPort(sshPort);
         scmSource.setBuildOriginBranch(buildOriginBranch);
         scmSource.setBuildOriginBranchWithPR(buildOriginBranchWithPR);
         scmSource.setBuildOriginPRHead(buildOriginPRHead);
         scmSource.setBuildOriginPRMerge(buildOriginPRMerge);
         scmSource.setBuildForkPRHead(buildForkPRHead);
         scmSource.setBuildForkPRMerge(buildForkPRMerge);
-=======
         scmSource.setIncludes(includes);
         scmSource.setExcludes(excludes);
->>>>>>> 217fc246
         projectObserver.addSource(scmSource);
         projectObserver.complete();
     }
