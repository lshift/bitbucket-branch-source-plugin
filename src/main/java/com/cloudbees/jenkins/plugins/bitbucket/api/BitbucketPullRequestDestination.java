/*
 * The MIT License
 *
 * Copyright (c) 2016 CloudBees, Inc.
 *
 * Permission is hereby granted, free of charge, to any person obtaining a copy
 * of this software and associated documentation files (the "Software"), to deal
 * in the Software without restriction, including without limitation the rights
 * to use, copy, modify, merge, publish, distribute, sublicense, and/or sell
 * copies of the Software, and to permit persons to whom the Software is
 * furnished to do so, subject to the following conditions:
 *
 * The above copyright notice and this permission notice shall be included in
 * all copies or substantial portions of the Software.
 *
 * THE SOFTWARE IS PROVIDED "AS IS", WITHOUT WARRANTY OF ANY KIND, EXPRESS OR
 * IMPLIED, INCLUDING BUT NOT LIMITED TO THE WARRANTIES OF MERCHANTABILITY,
 * FITNESS FOR A PARTICULAR PURPOSE AND NONINFRINGEMENT. IN NO EVENT SHALL THE
 * AUTHORS OR COPYRIGHT HOLDERS BE LIABLE FOR ANY CLAIM, DAMAGES OR OTHER
 * LIABILITY, WHETHER IN AN ACTION OF CONTRACT, TORT OR OTHERWISE, ARISING FROM,
 * OUT OF OR IN CONNECTION WITH THE SOFTWARE OR THE USE OR OTHER DEALINGS IN
 * THE SOFTWARE.
 *
 */
package com.cloudbees.jenkins.plugins.bitbucket.api;

/**
 * Represents a pull request destination, which is a repository and a branch in that repository.
 */
public interface BitbucketPullRequestDestination {

    /**
     * @return source repository
     */
    BitbucketRepository getRepository();

    /**
     * @return source branch to be merged in the pull request
     */
    BitbucketBranch getBranch();

    /**
<<<<<<< HEAD
     * @return the commit details (if available).
     */
    BitbucketCommit getCommit();
=======
     * @return the branch head commit String
     */
    String getCommitHash();
>>>>>>> 78bedf47

}<|MERGE_RESOLUTION|>--- conflicted
+++ resolved
@@ -40,14 +40,12 @@
     BitbucketBranch getBranch();
 
     /**
-<<<<<<< HEAD
      * @return the commit details (if available).
      */
     BitbucketCommit getCommit();
-=======
+    
+    /**
      * @return the branch head commit String
      */
     String getCommitHash();
->>>>>>> 78bedf47
-
 }