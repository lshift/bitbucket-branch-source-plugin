--- conflicted
+++ resolved
@@ -96,11 +96,8 @@
 import org.apache.commons.lang.StringUtils;
 import org.apache.commons.lang.WordUtils;
 import org.eclipse.jgit.lib.Constants;
-<<<<<<< HEAD
 import org.jenkinsci.plugins.gitclient.MergeCommand;
-=======
 import org.jenkinsci.Symbol;
->>>>>>> 217fc246
 import org.kohsuke.stapler.AncestorInPath;
 import org.kohsuke.stapler.DataBoundConstructor;
 import org.kohsuke.stapler.DataBoundSetter;
@@ -173,7 +170,6 @@
      */
     @CheckForNull
     private transient /*effectively final*/ Map<String, ContributorMetadataAction> pullRequestContributorCache;
-<<<<<<< HEAD
     
      /**
       * Beavior of the job created
@@ -184,10 +180,9 @@
     private boolean buildOriginPRHead = DescriptorImpl.defaultBuildOriginPRHead;
     private boolean buildForkPRHead = DescriptorImpl.defaultBuildForkPRHead;
     private boolean buildForkPRMerge = DescriptorImpl.defaultBuildForkPRMerge;
-=======
+
     @CheckForNull
     private transient List<BitbucketHref> cloneLinks = null;
->>>>>>> 217fc246
 
     private static final Logger LOGGER = Logger.getLogger(BitbucketSCMSource.class.getName());
 
@@ -462,7 +457,6 @@
                         // TODO get more details on the author
                         new ContributorMetadataAction(pull.getAuthorLogin(), null, null)
                 );
-<<<<<<< HEAD
                 if( (fork && buildForkPRMerge) || (fork && buildForkPRHead) || (!fork && buildOriginPRHead) || (!fork && buildOriginPRMerge)) {
                     observe(criteria, observer, listener,
                             pull.getSource().getRepository().getOwnerName(),
@@ -475,14 +469,6 @@
                 if (!fork) {
                     branchesObserved.add(pull.getSource().getBranch().getName());
                 }
-=======
-                observe(criteria, observer, listener,
-                        pull.getSource().getRepository().getOwnerName(),
-                        pull.getSource().getRepository().getRepositoryName(),
-                        pull.getSource().getBranch().getName(),
-                        hash,
-                        head);
->>>>>>> 217fc246
                 if (!observer.isObserving()) {
                     listener.getLogger().format("      Skipping not observing... : [%s]%n", pull.getSource().getCommit().getHash());
                 }
@@ -510,82 +496,29 @@
         Set<SCMHead> includes = observer.getIncludes();
         for (BitbucketBranch branch : branches) {
             checkInterrupt();
-<<<<<<< HEAD
             listener.getLogger().println("    Checking branch " + branch.getName() + " from " + fullName);
             boolean branchMatchPR  = branchesObserved.contains(branch.getName());
             if( (buildOriginBranch && !branchMatchPR) || (buildOriginBranchWithPR && branchMatchPR) ) {
                 observe(criteria,observer, listener, repoOwner, repository, branch.getName(),
                         branch.getRawNode(), null, false);
-=======
-            BranchSCMHead head = new BranchSCMHead(branch.getName(), repositoryType);
-            if (includes != null && !includes.contains(head)) {
-                continue;
-            }
-            listener.getLogger().println("Checking branch " + branch.getName() + " from " + fullName);
-            observe(criteria, observer, listener, repoOwner, repository, branch.getName(),
-                    branch.getRawNode(), head);
-            if (!observer.isObserving()) {
-                return;
->>>>>>> 217fc246
+                if (!observer.isObserving()) {
+                    return;
+                }
             }
         }
     }
 
     private void observe(SCMSourceCriteria criteria, SCMHeadObserver observer, final TaskListener listener,
                          final String owner, final String repositoryName,
-<<<<<<< HEAD
                          final String branchName, final String hash, BitbucketPullRequest pr, Boolean fork) throws IOException, InterruptedException {
-=======
-                         final String branchName, final String hash, SCMHead head) throws IOException, InterruptedException {
->>>>>>> 217fc246
         if (isExcluded(branchName)) {
             return;
         }
         final BitbucketApi bitbucket = BitbucketApiFactory.newInstance(bitbucketServerUrl, getScanCredentials(), owner, repositoryName);
-<<<<<<< HEAD
         SCMSourceCriteria branchCriteria = criteria;
         if (branchCriteria != null) {
             SCMSourceCriteria.Probe probe = getProbe(branchName, bitbucket, hash, listener);
             if (branchCriteria.isHead(probe, listener)) {
-=======
-
-        if (criteria != null) {
-            SCMSourceCriteria.Probe probe = new SCMSourceCriteria.Probe() {
-
-                @Override
-                public String name() {
-                    return branchName;
-                }
-
-                @Override
-                public long lastModified() {
-                    try {
-                        BitbucketCommit commit = bitbucket.resolveCommit(hash);
-                        if (commit == null) {
-                            listener.getLogger().format("Can not resolve commit by hash [%s] on repository %s/%s%n",
-                                    hash, bitbucket.getOwner(), bitbucket.getRepositoryName());
-                            return 0;
-                        }
-                        return commit.getDateMillis();
-                    } catch (InterruptedException | IOException e) {
-                        listener.getLogger().format("Can not resolve commit by hash [%s] on repository %s/%s%n",
-                                hash, bitbucket.getOwner(), bitbucket.getRepositoryName());
-                        return 0;
-                    }
-                }
-
-                @Override
-                public boolean exists(@NonNull String path) throws IOException {
-                    try {
-                        // TODO should be checking the revision not the head
-                        return bitbucket.checkPathExists(branchName, path);
-                    } catch (InterruptedException e) {
-                        throw new IOException("Interrupted", e);
-                    }
-                }
-            };
-            if (criteria.isHead(probe, listener)) {
->>>>>>> 217fc246
                 listener.getLogger().println("Met criteria");
             } else {
                 listener.getLogger().println("Does not meet criteria");
@@ -603,7 +536,6 @@
                                 final String branchName, final String hash, BitbucketPullRequest pr, Boolean fork) throws IOException, InterruptedException{
         SCMHead head;
         SCMRevision revision;
-<<<<<<< HEAD
         // This is a pullRequest
         if(pr != null){
             Boolean buildPRMerge = fork ? buildForkPRMerge : buildOriginPRMerge;
@@ -639,9 +571,6 @@
     private SCMRevision getRevision(final SCMHead head, final String hash, BitbucketPullRequest pr) throws IOException, InterruptedException{
         SCMRevision revision;
         if (getRepositoryType() == BitbucketRepositoryType.MERCURIAL) {
-=======
-        if (repositoryType == BitbucketRepositoryType.MERCURIAL) {
->>>>>>> 217fc246
             revision = new MercurialRevision(head, hash);
         } else {
             if (pr != null) {
