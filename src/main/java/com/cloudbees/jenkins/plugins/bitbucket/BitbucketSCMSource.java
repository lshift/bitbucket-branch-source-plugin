/*
 * The MIT License
 *
 * Copyright (c) 2016, CloudBees, Inc.
 *
 * Permission is hereby granted, free of charge, to any person obtaining a copy
 * of this software and associated documentation files (the "Software"), to deal
 * in the Software without restriction, including without limitation the rights
 * to use, copy, modify, merge, publish, distribute, sublicense, and/or sell
 * copies of the Software, and to permit persons to whom the Software is
 * furnished to do so, subject to the following conditions:
 *
 * The above copyright notice and this permission notice shall be included in
 * all copies or substantial portions of the Software.
 *
 * THE SOFTWARE IS PROVIDED "AS IS", WITHOUT WARRANTY OF ANY KIND, EXPRESS OR
 * IMPLIED, INCLUDING BUT NOT LIMITED TO THE WARRANTIES OF MERCHANTABILITY,
 * FITNESS FOR A PARTICULAR PURPOSE AND NONINFRINGEMENT. IN NO EVENT SHALL THE
 * AUTHORS OR COPYRIGHT HOLDERS BE LIABLE FOR ANY CLAIM, DAMAGES OR OTHER
 * LIABILITY, WHETHER IN AN ACTION OF CONTRACT, TORT OR OTHERWISE, ARISING FROM,
 * OUT OF OR IN CONNECTION WITH THE SOFTWARE OR THE USE OR OTHER DEALINGS IN
 * THE SOFTWARE.
 */
package com.cloudbees.jenkins.plugins.bitbucket;

import com.cloudbees.jenkins.plugins.bitbucket.api.BitbucketApi;
import com.cloudbees.jenkins.plugins.bitbucket.api.BitbucketApiFactory;
import com.cloudbees.jenkins.plugins.bitbucket.api.BitbucketBranch;
import com.cloudbees.jenkins.plugins.bitbucket.api.BitbucketCommit;
import com.cloudbees.jenkins.plugins.bitbucket.api.BitbucketPullRequest;
import com.cloudbees.jenkins.plugins.bitbucket.api.BitbucketRepository;
import com.cloudbees.jenkins.plugins.bitbucket.api.BitbucketRepositoryProtocol;
import com.cloudbees.jenkins.plugins.bitbucket.api.BitbucketRepositoryType;
import com.cloudbees.jenkins.plugins.bitbucket.api.BitbucketRequestException;
import com.cloudbees.jenkins.plugins.sshcredentials.SSHUserPrivateKey;
import com.cloudbees.plugins.credentials.CredentialsNameProvider;
import com.cloudbees.plugins.credentials.common.StandardCredentials;
import com.cloudbees.plugins.credentials.common.StandardListBoxModel;
import com.cloudbees.plugins.credentials.common.StandardUsernamePasswordCredentials;
import edu.umd.cs.findbugs.annotations.CheckForNull;
import edu.umd.cs.findbugs.annotations.NonNull;
import hudson.Extension;
import hudson.Util;
import hudson.model.Action;
import hudson.model.Actionable;
import hudson.model.TaskListener;
import hudson.plugins.git.BranchSpec;
import hudson.plugins.git.GitSCM;
import hudson.plugins.git.SubmoduleConfig;
import hudson.plugins.git.UserRemoteConfig;
import hudson.plugins.git.UserMergeOptions;
import hudson.plugins.git.extensions.GitSCMExtension;
import hudson.plugins.git.extensions.impl.BuildChooserSetting;
import hudson.plugins.git.extensions.impl.PreBuildMerge;
import hudson.plugins.git.util.BuildChooser;
import hudson.plugins.git.util.DefaultBuildChooser;
import hudson.plugins.mercurial.MercurialSCM;
import hudson.plugins.mercurial.MercurialSCM.RevisionType;
import hudson.scm.SCM;
import hudson.util.FormValidation;
import hudson.util.ListBoxModel;
import java.io.IOException;
import java.net.MalformedURLException;
import java.net.URL;
import java.net.URLEncoder;
import java.util.ArrayList;
import java.util.Collections;
import java.util.HashSet;
import java.util.List;
import java.util.Map;
import java.util.Set;
import java.util.concurrent.ConcurrentHashMap;
import java.util.logging.Level;
import java.util.logging.Logger;
import java.util.regex.Pattern;
import jenkins.plugins.git.AbstractGitSCMSource;
import jenkins.plugins.git.AbstractGitSCMSource.SpecificRevisionBuildChooser;
import jenkins.scm.api.SCMHead;
import jenkins.scm.api.SCMHeadCategory;
import jenkins.scm.api.SCMHeadEvent;
import jenkins.scm.api.SCMHeadObserver;
import jenkins.scm.api.SCMRevision;
import jenkins.scm.api.SCMSource;
import jenkins.scm.api.SCMSourceCriteria;
import jenkins.scm.api.SCMSourceDescriptor;
import jenkins.scm.api.SCMSourceEvent;
import jenkins.scm.api.SCMSourceOwner;
import jenkins.scm.api.metadata.ContributorMetadataAction;
import jenkins.scm.api.metadata.ObjectMetadataAction;
import jenkins.scm.api.metadata.PrimaryInstanceMetadataAction;
import jenkins.scm.impl.ChangeRequestSCMHeadCategory;
import jenkins.scm.impl.UncategorizedSCMHeadCategory;
import org.apache.commons.lang.StringUtils;
import org.apache.commons.lang.WordUtils;
import org.eclipse.jgit.lib.Constants;
<<<<<<< HEAD
import org.jenkinsci.Symbol;
=======
import org.jenkinsci.plugins.gitclient.MergeCommand;
>>>>>>> 78bedf47
import org.kohsuke.stapler.AncestorInPath;
import org.kohsuke.stapler.DataBoundConstructor;
import org.kohsuke.stapler.DataBoundSetter;
import org.kohsuke.stapler.QueryParameter;

/**
 * SCM source implementation for Bitbucket.
 * 
 * It provides a way to discover/retrieve branches and pull requests through the Bitbuclet REST API
 * which is much faster than the plain Git SCM source implementation.
 */
public class BitbucketSCMSource extends SCMSource {

    /**
     * Credentials used to access the Bitbucket REST API.
     */
    private String credentialsId;

    /**
     * Credentials used to clone the repository/repositories.
     */
    private String checkoutCredentialsId;

    /**
     * Repository owner.
     * Used to build the repository URL.
     */
    private final String repoOwner;

    /**
     * Repository name.
     * Used to build the repository URL.
     */
    private final String repository;

    /**
     * Ant match expression that indicates what branches to include in the retrieve process.
     */
    private String includes = "*";

    /**
     * Ant match expression that indicates what branches to exclude in the retrieve process.
     */
    private String excludes = "";

    /**
     * If true, a webhook will be auto-registered in the repository managed by this source.
     */
    private boolean autoRegisterHook = false;

    /**
     * Bitbucket Server URL.
     * An specific HTTP client is used if this field is not null.
     */
    private String bitbucketServerUrl;

    /**
     * Port used by Bitbucket Server for SSH clone.
     * -1 by default (for Bitbucket Cloud).
     */
    private int sshPort = -1;

    /**
     * Repository type.
     */
    private BitbucketRepositoryType repositoryType;

    /**
     * The cache of pull request titles for each open PR.
     */
    @CheckForNull
    private transient /*effectively final*/ Map<String, String> pullRequestTitleCache;

    /**
     * The cache of pull request contributors for each open PR.
     */
    @CheckForNull
    private transient /*effectively final*/ Map<String, ContributorMetadataAction> pullRequestContributorCache;
    
     /**
      * Beavior of the job created
      **/
    private boolean buildOriginBranch = DescriptorImpl.defaultBuildOriginBranch;
    private boolean buildOriginBranchWithPR = DescriptorImpl.defaultBuildOriginBranchWithPR;
    private boolean buildOriginPRMerge = DescriptorImpl.defaultBuildOriginPRMerge;
    private boolean buildOriginPRHead = DescriptorImpl.defaultBuildOriginPRHead;
    private boolean buildForkPRHead = DescriptorImpl.defaultBuildForkPRHead;
    private boolean buildForkPRMerge = DescriptorImpl.defaultBuildForkPRMerge;

    private static final Logger LOGGER = Logger.getLogger(BitbucketSCMSource.class.getName());

    @DataBoundConstructor
    public BitbucketSCMSource(String id, String repoOwner, String repository) {
        super(id);
        this.repoOwner = repoOwner;
        this.repository = repository;
    }

    @CheckForNull
    public String getCredentialsId() {
        return credentialsId;
    }

    @DataBoundSetter
    public void setCredentialsId(String credentialsId) {
        this.credentialsId = Util.fixEmpty(credentialsId);
    }

    @CheckForNull
    public String getCheckoutCredentialsId() {
        return checkoutCredentialsId;
    }

    @DataBoundSetter
    public void setCheckoutCredentialsId(String checkoutCredentialsId) {
        this.checkoutCredentialsId = checkoutCredentialsId;
    }

    public String getIncludes() {
        return includes;
    }

    @DataBoundSetter
    public void setIncludes(@NonNull String includes) {
        Pattern.compile(getPattern(includes));
        this.includes = includes;
    }

    public String getExcludes() {
        return excludes;
    }

    @DataBoundSetter
    public void setExcludes(@NonNull String excludes) {
        Pattern.compile(getPattern(excludes));
        this.excludes = excludes;
    }

    public String getRepoOwner() {
        return repoOwner;
    }

    public String getRepository() {
        return repository;
    }

    @DataBoundSetter
    public void setAutoRegisterHook(boolean autoRegisterHook) {
        this.autoRegisterHook = autoRegisterHook;
    }

    public boolean isAutoRegisterHook() {
        return autoRegisterHook;
    }

    public int getSshPort() {
        return sshPort;
    }

    @DataBoundSetter
    public void setSshPort(int sshPort) {
        this.sshPort = sshPort;
    }

    @DataBoundSetter
    public void setBitbucketServerUrl(String url) {
        this.bitbucketServerUrl = Util.fixEmpty(url);
        if (this.bitbucketServerUrl != null) {
            // Remove a possible trailing slash
            this.bitbucketServerUrl = this.bitbucketServerUrl.replaceAll("/$", "");
        }
    }

    @DataBoundSetter
    public void setBuildOriginBranch(boolean buildOriginBranch) {
        this.buildOriginBranch = buildOriginBranch;
    }

    public boolean isBuildOriginBranch() {
        return buildOriginBranch;
    }

    @DataBoundSetter
    public void setBuildOriginBranchWithPR(boolean buildOriginBranchWithPR){
        this.buildOriginBranchWithPR = buildOriginBranchWithPR;
    }

    public boolean isBuildOriginBranchWithPR(){
        return buildOriginBranchWithPR;
    }

    @DataBoundSetter
    public void setBuildOriginPRMerge(boolean buildOriginPRMerge){
        this.buildOriginPRMerge = buildOriginPRMerge;
    }

    public boolean isBuildOriginPRMerge(){
        return buildOriginPRMerge;
    }

    @DataBoundSetter
    public void setBuildOriginPRHead(boolean buildOriginPRHead){
        this.buildOriginPRHead = buildOriginPRHead;
    }

    public boolean isBuildOriginPRHead(){
        return buildOriginPRHead;
    }

    @DataBoundSetter
    public void setBuildForkPRHead(boolean buildForkPRHead){
        this.buildForkPRHead = buildForkPRHead;
    }

    public boolean isBuildForkPRHead(){
        return buildForkPRHead;
    }

    @DataBoundSetter
    public void setBuildForkPRMerge(boolean buildForkPRMerge){
        this.buildForkPRMerge = buildForkPRMerge;
    }

    public boolean isBuildForkPRMerge(){
        return buildForkPRMerge;
    }

    @CheckForNull
    public String getBitbucketServerUrl() {
        return bitbucketServerUrl;
    }

    private String bitbucketUrl() {
        return StringUtils.defaultIfBlank(bitbucketServerUrl, "https://bitbucket.org");
    }

    public String getRemote(@NonNull String repoOwner, @NonNull String repository, BitbucketRepositoryType repositoryType) {
        assert repositoryType != null;
        BitbucketRepositoryProtocol protocol;
        Integer protocolPortOverride = null;
        if (StringUtils.isBlank(checkoutCredentialsId)) {
            protocol = BitbucketRepositoryProtocol.HTTP;
        } else if (getCheckoutCredentials() instanceof SSHUserPrivateKey) {
            protocol = BitbucketRepositoryProtocol.SSH;
            if (sshPort > 0) {
                protocolPortOverride = sshPort;
            }
        } else {
            protocol = BitbucketRepositoryProtocol.HTTP;
        }
        return buildBitbucketClient().getRepositoryUri(repositoryType, protocol, protocolPortOverride, repoOwner, repository);
    }

    public BitbucketRepositoryType getRepositoryType() throws IOException, InterruptedException {
        if (repositoryType == null) {
            repositoryType = BitbucketRepositoryType.fromString(buildBitbucketClient().getRepository().getScm());
        }
        return repositoryType;
    }

    public BitbucketApi buildBitbucketClient() {
        return BitbucketApiFactory.newInstance(bitbucketServerUrl, getScanCredentials(), repoOwner, repository);
    }

    public BitbucketApi buildBitbucketClient(PullRequestSCMHead head) {
        return BitbucketApiFactory.newInstance(bitbucketServerUrl, getScanCredentials(), head.getRepoOwner(), head.getRepository());
    }

    @Override
    public void afterSave() {
        try {
            getRepositoryType();
        } catch (InterruptedException | IOException e) {
            LOGGER.log(Level.FINE,
                    "Could not determine repository type of " + getRepoOwner() + "/" + getRepository() + " on "
                            + StringUtils.defaultIfBlank(getBitbucketServerUrl(), "bitbucket.org") + " for "
                            + getOwner(), e);
        }
    }

    @Override
    protected void retrieve(@CheckForNull SCMSourceCriteria criteria, @NonNull SCMHeadObserver observer,
                            @CheckForNull SCMHeadEvent<?> event, @NonNull TaskListener listener)
            throws IOException, InterruptedException {
        if (event != null) {
            observer = event.filter(this, observer);
        }
        StandardUsernamePasswordCredentials scanCredentials = getScanCredentials();
        if (scanCredentials == null) {
            listener.getLogger().format("Connecting to %s with no credentials, anonymous access%n", bitbucketUrl());
        } else {
            listener.getLogger().format("Connecting to %s using %s%n", bitbucketUrl(), CredentialsNameProvider.name(scanCredentials));
        }
        // this has the side-effect of ensuring that repository type is always populated.
        listener.getLogger().format("Repository type: %s%n", WordUtils.capitalizeFully(getRepositoryType().name()));


        // Search pull requests
        ArrayList<String> branchesObserved =  retrievePullRequests(criteria, observer, listener);
        // Search branches
        retrieveBranches(criteria, observer, listener, branchesObserved);
    }

    private ArrayList<String> retrievePullRequests(SCMSourceCriteria criteria, SCMHeadObserver observer, final TaskListener listener)
            throws IOException, InterruptedException {
        ArrayList<String> branchesObserved = new ArrayList<String>();
        String fullName = repoOwner + "/" + repository;
        listener.getLogger().println("Looking up " + fullName + " for pull requests");

        final BitbucketApi bitbucket = buildBitbucketClient();
        if (bitbucket.isPrivate()) {
            List<? extends BitbucketPullRequest> pulls = bitbucket.getPullRequests();
            Set<String> livePRs = new HashSet<>();
            Set<SCMHead> includes = observer.getIncludes();
            for (final BitbucketPullRequest pull : pulls) {
                checkInterrupt();
                PullRequestSCMHead head = new PullRequestSCMHead(pull.getSource().getRepository().getOwnerName(),
                        pull.getSource().getRepository().getRepositoryName(), repositoryType,
                        pull.getSource().getBranch().getName(), pull);
                if (includes != null && !includes.contains(head)) {
                    continue;
                }


                listener.getLogger().println(
                        "    Checking PR from " + pull.getSource().getRepository().getFullName() + " and branch "
                                + pull.getSource().getBranch().getName());
                // Resolve full hash. See https://bitbucket.org/site/master/issues/11415/pull-request-api-should-return-full-commit
                String hash;
                try {
                    hash = bitbucket.resolveSourceFullHash(pull);
                } catch (BitbucketRequestException e) {
                    if (e.getHttpCode() == 403) {
                        listener.getLogger().println(
                                "      Do not have permission to view PR from " + pull.getSource().getRepository().getFullName() + " and branch "
                                        + pull.getSource().getBranch().getName());
                        // the credentials do not have permission, so we should not observe the PR ever
                        // the PR is dead to us, so this is the one case where we can squash the exception.
                        continue;
                    } else {
                        e.printStackTrace(
                                listener.error("      Cannot resolve hash: [%s]%n", pull.getSource().getCommit().getHash()));
                    }
                    continue;
                }
                Boolean fork = (!pull.getSource().getRepository().getOwnerName().equals(repoOwner));

                getPullRequestTitleCache().put(pull.getId(), StringUtils.defaultString(pull.getTitle()));
                livePRs.add(pull.getId());
                getPullRequestContributorCache().put(pull.getId(),
                        // TODO get more details on the author
                        new ContributorMetadataAction(pull.getAuthorLogin(), null, null)
                );
<<<<<<< HEAD
                observe(criteria, observer, listener,
                        pull.getSource().getRepository().getOwnerName(),
                        pull.getSource().getRepository().getRepositoryName(),
                        pull.getSource().getBranch().getName(),
                        hash,
                        head);
=======
                if( (fork && buildForkPRMerge) || (fork && buildForkPRHead) || (!fork && buildOriginPRHead) || (!fork && buildOriginPRMerge)) {
                    observe(criteria, observer, listener,
                            pull.getSource().getRepository().getOwnerName(),
                            pull.getSource().getRepository().getRepositoryName(),
                            pull.getSource().getBranch().getName(),
                            hash,
                            pull,
                            fork);
                }
                if (!fork) {
                    branchesObserved.add(pull.getSource().getBranch().getName());
                }
>>>>>>> 78bedf47
                if (!observer.isObserving()) {
                    listener.getLogger().format("      Skipping not observing... : [%s]%n", pull.getSource().getCommit().getHash());
                }
            }
            getPullRequestTitleCache().keySet().retainAll(livePRs);
            getPullRequestContributorCache().keySet().retainAll(livePRs);
        } else {
            listener.getLogger().format("      Skipping pull requests for public repositories%n");
        }
        return branchesObserved;
    }

    private void retrieveBranches(SCMSourceCriteria criteria, @NonNull final SCMHeadObserver observer,
                                  @NonNull TaskListener listener, ArrayList<String> branchesObserved)
            throws IOException, InterruptedException {
        String fullName = repoOwner + "/" + repository;
        listener.getLogger().println("Looking up " + fullName + " for branches");

        final BitbucketApi bitbucket = buildBitbucketClient();
        List<? extends BitbucketBranch> branches = bitbucket.getBranches();
        Set<SCMHead> includes = observer.getIncludes();
        for (BitbucketBranch branch : branches) {
            checkInterrupt();
<<<<<<< HEAD
            BranchSCMHead head = new BranchSCMHead(branch.getName(), repositoryType);
            if (includes != null && !includes.contains(head)) {
                continue;
            }
            listener.getLogger().println("Checking branch " + branch.getName() + " from " + fullName);
            observe(criteria, observer, listener, repoOwner, repository, branch.getName(),
                    branch.getRawNode(), head);
            if (!observer.isObserving()) {
                return;
=======
            listener.getLogger().println("    Checking branch " + branch.getName() + " from " + fullName);
            boolean branchMatchPR  = branchesObserved.contains(branch.getName());
            if( (buildOriginBranch && !branchMatchPR) || (buildOriginBranchWithPR && branchMatchPR) ) {
                observe(criteria,observer, listener, repoOwner, repository, branch.getName(),
                        branch.getRawNode(), null, false);
>>>>>>> 78bedf47
            }
        }
    }

    private void observe(SCMSourceCriteria criteria, SCMHeadObserver observer, final TaskListener listener,
                         final String owner, final String repositoryName,
<<<<<<< HEAD
                         final String branchName, final String hash, SCMHead head) throws IOException, InterruptedException {
=======
                         final String branchName, final String hash, BitbucketPullRequest pr, Boolean fork) throws IOException, InterruptedException {
>>>>>>> 78bedf47
        if (isExcluded(branchName)) {
            return;
        }
        final BitbucketApi bitbucket = BitbucketApiFactory.newInstance(bitbucketServerUrl, getScanCredentials(), owner, repositoryName);
<<<<<<< HEAD

        if (criteria != null) {
            SCMSourceCriteria.Probe probe = new SCMSourceCriteria.Probe() {

                @Override
                public String name() {
                    return branchName;
                }

                @Override
                public long lastModified() {
                    try {
                        BitbucketCommit commit = bitbucket.resolveCommit(hash);
                        if (commit == null) {
                            listener.getLogger().format("Can not resolve commit by hash [%s] on repository %s/%s%n",
                                    hash, bitbucket.getOwner(), bitbucket.getRepositoryName());
                            return 0;
                        }
                        return commit.getDateMillis();
                    } catch (InterruptedException | IOException e) {
                        listener.getLogger().format("Can not resolve commit by hash [%s] on repository %s/%s%n",
                                hash, bitbucket.getOwner(), bitbucket.getRepositoryName());
                        return 0;
                    }
                }

                @Override
                public boolean exists(@NonNull String path) throws IOException {
                    try {
                        // TODO should be checking the revision not the head
                        return bitbucket.checkPathExists(branchName, path);
                    } catch (InterruptedException e) {
                        throw new IOException("Interrupted", e);
                    }
                }
            };
            if (criteria.isHead(probe, listener)) {
=======
        SCMSourceCriteria branchCriteria = criteria;
        if (branchCriteria != null) {
            SCMSourceCriteria.Probe probe = getProbe(branchName, bitbucket, hash, listener);
            if (branchCriteria.isHead(probe, listener)) {
>>>>>>> 78bedf47
                listener.getLogger().println("Met criteria");
            } else {
                listener.getLogger().println("Does not meet criteria");
                return;
            }
        }
        observeFactory(observer, listener, owner, repositoryName, branchName, hash, pr, fork);
    }

    /**
     * Use by {@link BitbucketSCMSource#observe}
     */
    private void observeFactory(SCMHeadObserver observer, final TaskListener listener,
                                final String owner, final String repositoryName,
                                final String branchName, final String hash, BitbucketPullRequest pr, Boolean fork) throws IOException, InterruptedException{
        SCMHead head;
        SCMRevision revision;
<<<<<<< HEAD
        if (repositoryType == BitbucketRepositoryType.MERCURIAL) {
=======
        // This is a pullRequest
        if(pr != null){
            Boolean buildPRMerge = fork ? buildForkPRMerge : buildOriginPRMerge;
            Boolean buildPRHead = fork ? buildForkPRHead : buildOriginPRHead;
            Boolean addHeadSuffix = buildPRMerge && buildPRHead;

            if (buildPRMerge) {
                head = new PullRequestSCMHead(owner, repositoryName, getRepositoryType(), branchName, pr, true);
                revision = getRevision(head, hash, pr);
                observer.observe(head, revision);
            }

            if (buildPRHead) {
                head = new PullRequestSCMHead(owner, repositoryName, getRepositoryType(), branchName, pr, false, addHeadSuffix);
                revision = getRevision(head, hash, pr);
                observer.observe(head, revision);
            }
        }else{
            // Basic Branch
            head = new BranchSCMHead(branchName, getRepositoryType());
            revision = getRevision(head, hash, null);
            observer.observe(head, revision);
        }
    }

    /**
     * Use by {@link BitbucketSCMSource#observeFactory}
     * @param head Head of the commit
     * @param hash Hash string of the commit
     *
     * @return A {@link jenkins.scm.api.SCMRevision}
     */
    private SCMRevision getRevision(final SCMHead head, final String hash, BitbucketPullRequest pr) throws IOException, InterruptedException{
        SCMRevision revision;
        if (getRepositoryType() == BitbucketRepositoryType.MERCURIAL) {
>>>>>>> 78bedf47
            revision = new MercurialRevision(head, hash);
        } else {
            if (pr != null) {
                PullRequestSCMHead head_ = (PullRequestSCMHead) head;
                revision = head_.isMerge()
                        ? new PullRequestSCMRevision(head_, pr.getDestination().getCommitHash(), hash)
                        : new AbstractGitSCMSource.SCMRevisionImpl(head, hash);
            }else{
                 revision = new AbstractGitSCMSource.SCMRevisionImpl(head, hash);
            }
        }
        return revision;
    }

    /**
     * @param branchName branch name
     * @param bitbucket the bitbucket api client
     * @param hash the hash
     * @param listener A TaskListener to log useful information
     *
     * @return A {@link jenkins.scm.api.SCMSourceCriteria.Probe}
     */
    protected SCMSourceCriteria.Probe getProbe(final String branchName, final BitbucketApi bitbucket,
                                               final String hash, final TaskListener listener) {
        return new SCMSourceCriteria.Probe() {
            @Override
            public String name() {
                return branchName;
            }

            @Override
            public long lastModified() {
                try {
                    BitbucketCommit commit = bitbucket.resolveCommit(hash);
                    if (commit == null) {
                        listener.getLogger().format("Can not resolve commit by hash [%s] on repository %s/%s%n",
                                hash, bitbucket.getOwner(), bitbucket.getRepositoryName());
                        return 0;
                    }
                    return commit.getDateMillis();
                } catch (InterruptedException | IOException e) {
                    listener.getLogger().format("Can not resolve commit by hash [%s] on repository %s/%s%n",
                            hash, bitbucket.getOwner(), bitbucket.getRepositoryName());
                    return 0;
                }
            }

            @Override
            public boolean exists(@NonNull String path) throws IOException {
                try {
                    // TODO should be checking the revision not the head
                    return bitbucket.checkPathExists(branchName, path);
                } catch (InterruptedException e) {
                    throw new IOException("Interrupted", e);
                }
            }
        };
    }


    @Override
    protected SCMRevision retrieve(SCMHead head, TaskListener listener) throws IOException, InterruptedException {
        BitbucketApi bitbucket = head instanceof PullRequestSCMHead
                ? buildBitbucketClient((PullRequestSCMHead) head)
                : buildBitbucketClient();
        String branchName = head instanceof PullRequestSCMHead ? ((PullRequestSCMHead) head).getBranchName() : head.getName();
        List<? extends BitbucketBranch> branches = bitbucket.getBranches();
        for (BitbucketBranch b : branches) {
            if (branchName.equals(b.getName())) {
                if (b.getRawNode() == null) {
                    if (getBitbucketServerUrl() == null) {
                        listener.getLogger().format("Cannot resolve the hash of the revision in branch %s", b.getName());
                    } else {
                        listener.getLogger().format("Cannot resolve the hash of the revision in branch %s. Perhaps you are using Bitbucket Server previous to 4.x", b.getName());
                    }
                    return null;
                }
                if (getRepositoryType() == BitbucketRepositoryType.MERCURIAL) {
                    return new MercurialRevision(head, b.getRawNode());
                } else {
                    return new AbstractGitSCMSource.SCMRevisionImpl(head, b.getRawNode());
                }
            }
        }
        LOGGER.log(Level.WARNING, "No branch found in {0}/{1} with name [{2}]", head instanceof PullRequestSCMHead
                ? new Object[]{
                ((PullRequestSCMHead) head).getRepoOwner(),
                ((PullRequestSCMHead) head).getRepository(),
                ((PullRequestSCMHead) head).getBranchName()}
                : new Object[]{repoOwner, repository, head.getName()});
        return null;
    }

    @Override
    public SCM build(SCMHead head, SCMRevision revision) {
        BitbucketRepositoryType repositoryType;
        if (head instanceof PullRequestSCMHead) {
            repositoryType = ((PullRequestSCMHead) head).getRepositoryType();
        } else if (head instanceof BranchSCMHead) {
            repositoryType = ((BranchSCMHead) head).getRepositoryType();
        } else {
            throw new IllegalArgumentException("Either PullRequestSCMHead or BranchSCMHead required as parameter");
        }
        if (repositoryType == null) {
            if (revision instanceof MercurialRevision) {
                repositoryType = BitbucketRepositoryType.MERCURIAL;
            } else if (revision instanceof AbstractGitSCMSource.SCMRevisionImpl) {
                repositoryType = BitbucketRepositoryType.GIT;
            } else {
                try {
                    repositoryType = getRepositoryType();
                } catch (IOException | InterruptedException e) {
                    repositoryType = BitbucketRepositoryType.GIT;
                    LOGGER.log(Level.SEVERE,
                            "Could not determine repository type of " + getRepoOwner() + "/" + getRepository()
                                    + " on "  + StringUtils.defaultIfBlank(getBitbucketServerUrl(), "bitbucket.org")
                                    + " for " + getOwner() + " assuming " + repositoryType, e);
                }
            }
        }
        if (head instanceof PullRequestSCMHead) {
            PullRequestSCMHead h = (PullRequestSCMHead) head;
            if (repositoryType == BitbucketRepositoryType.MERCURIAL) {
                MercurialSCM scm = new MercurialSCM(getRemote(h.getRepoOwner(), h.getRepository(),
                        BitbucketRepositoryType.MERCURIAL));
                // If no revision specified the branch name will be used as revision
                scm.setRevision(revision instanceof MercurialRevision
                        ? ((MercurialRevision) revision).getHash()
                        : h.getBranchName()
                );
                scm.setRevisionType(RevisionType.BRANCH);
                scm.setCredentialsId(getCheckoutEffectiveCredentials());
                return scm;
            } else {
                // Defaults to Git
                GitSCM scm = new GitSCM(
                        getGitRemoteConfigs(h),
                        Collections.singletonList(new BranchSpec(h.getBranchName())),
                        false, Collections.<SubmoduleConfig>emptyList(),
                        null, null, new ArrayList<GitSCMExtension>());
                BuildChooser buildChooser = new DefaultBuildChooser();
                if(!h.isMerge()) {
                    if(revision instanceof PullRequestSCMRevision){
                        buildChooser = new SpecificRevisionBuildChooser((PullRequestSCMRevision) revision);
                    }
                    scm.getExtensions().add(new BuildChooserSetting(buildChooser));
                }else{
                    scm.getExtensions().add(new PreBuildMerge(new UserMergeOptions("upstream", h.getTarget().getName(), null, MergeCommand.GitPluginFastForwardMode.NO_FF)));
                }
                return scm;
            }
        }
        // head instanceof BranchSCMHead
        if (repositoryType == BitbucketRepositoryType.MERCURIAL) {
            MercurialSCM scm = new MercurialSCM(getRemote(repoOwner, repository, BitbucketRepositoryType.MERCURIAL));
            // If no revision specified the branch name will be used as revision
            scm.setRevision(revision instanceof MercurialRevision
                    ? ((MercurialRevision) revision).getHash()
                    : head.getName()
            );
            scm.setRevisionType(RevisionType.BRANCH);
            scm.setCredentialsId(getCheckoutEffectiveCredentials());
            return scm;
        } else {
            // Defaults to Git
            BuildChooser buildChooser = revision instanceof AbstractGitSCMSource.SCMRevisionImpl
                    ? new SpecificRevisionBuildChooser((AbstractGitSCMSource.SCMRevisionImpl) revision)
                    : new DefaultBuildChooser();
            return new GitSCM(getGitRemoteConfigs((BranchSCMHead)head),
                    Collections.singletonList(new BranchSpec(head.getName())),
                    false, Collections.<SubmoduleConfig>emptyList(),
                    null, null, Collections.<GitSCMExtension>singletonList(new BuildChooserSetting(buildChooser)));
        }
    }

    protected List<UserRemoteConfig> getGitRemoteConfigs(BranchSCMHead head) {
        List<UserRemoteConfig> result = new ArrayList<UserRemoteConfig>();
        String remote = getRemote(repoOwner, repository, BitbucketRepositoryType.GIT);
        result.add(new UserRemoteConfig(remote, getRemoteName(), "+refs/heads/" + head.getName(), getCheckoutEffectiveCredentials()));
        return result;
    }

    protected List<UserRemoteConfig> getGitRemoteConfigs(PullRequestSCMHead head) {
        List<UserRemoteConfig> result = new ArrayList<UserRemoteConfig>();
        String remote = getRemote(head.getRepoOwner(), head.getRepository(), BitbucketRepositoryType.GIT);
        result.add(new UserRemoteConfig(remote, getRemoteName(), "+refs/heads/" + head.getBranchName() + ":refs/remotes/origin/" + head.getBranchName(), getCheckoutEffectiveCredentials()));
        if(head.isMerge()){
            //We must add a remote...
            remote = getRemote(repoOwner,repository, BitbucketRepositoryType.GIT);
            String upstreamRefs = "+refs/heads/" + head.getTarget().getName() + ":refs/remotes/upstream/" + head.getTarget().getName();
            result.add(new UserRemoteConfig(remote, "upstream" , upstreamRefs, getCheckoutEffectiveCredentials()));
        }
        return result;
    }

    @Override
    public DescriptorImpl getDescriptor() {
        return (DescriptorImpl) super.getDescriptor();
    }

    @CheckForNull
    /* package */ StandardUsernamePasswordCredentials getScanCredentials() {
        return BitbucketCredentials.lookupCredentials(
                bitbucketServerUrl,
                getOwner(),
                credentialsId,
                StandardUsernamePasswordCredentials.class
        );
    }

    private StandardCredentials getCheckoutCredentials() {
        return BitbucketCredentials.lookupCredentials(
                bitbucketServerUrl,
                getOwner(),
                getCheckoutEffectiveCredentials(),
                StandardCredentials.class
        );
    }

    public String getRemoteName() {
      return "origin";
    }

    /**
     * Returns true if the branchName isn't matched by includes or is matched by excludes.
     * 
     * @param branchName
     * @return true if branchName is excluded or is not included
     */
    private boolean isExcluded(String branchName) {
        return !Pattern.matches(getPattern(getIncludes()), branchName)
                || Pattern.matches(getPattern(getExcludes()), branchName);
    }

    /**
     * Returns the pattern corresponding to the branches containing wildcards. 
     * 
     * @param branches space separated list of expressions. 
     *        For example "*" which would match all branches and branch* would match branch1, branch2, etc.
     * @return pattern corresponding to the branches containing wildcards (ready to be used by {@link Pattern})
     */
    private String getPattern(String branches) {
        StringBuilder quotedBranches = new StringBuilder();
        for (String wildcard : branches.split(" ")) {
            StringBuilder quotedBranch = new StringBuilder();
            for (String branch : wildcard.split("\\*")) {
                if (wildcard.startsWith("*") || quotedBranches.length() > 0) {
                    quotedBranch.append(".*");
                }
                quotedBranch.append(Pattern.quote(branch));
            }
            if (wildcard.endsWith("*")) {
                quotedBranch.append(".*");
            }
            if (quotedBranches.length() > 0) {
                quotedBranches.append("|");
            }
            quotedBranches.append(quotedBranch);
        }
        return quotedBranches.toString();
    }

    private String getCheckoutEffectiveCredentials() {
        if (DescriptorImpl.ANONYMOUS.equals(checkoutCredentialsId)) {
            return null;
        } else if (DescriptorImpl.SAME.equals(checkoutCredentialsId)) {
            return credentialsId;
        } else {
            return checkoutCredentialsId;
        }
    }

    @NonNull
    @Override
    protected List<Action> retrieveActions(@CheckForNull SCMSourceEvent event,
                                           @NonNull TaskListener listener)
            throws IOException, InterruptedException {
        // TODO when we have support for trusted events, use the details from event if event was from trusted source
        List<Action> result = new ArrayList<>();
        final BitbucketApi bitbucket = buildBitbucketClient();
        BitbucketRepository r = bitbucket.getRepository();
        result.add(new BitbucketRepoMetadataAction(r));
        String defaultBranch = bitbucket.getDefaultBranch();
        if (StringUtils.isNotBlank(defaultBranch)) {
            result.add(new BitbucketDefaultBranch(repoOwner, repository, defaultBranch));
        }
        String serverUrl = StringUtils.removeEnd(bitbucketUrl(), "/");
        if (StringUtils.isNotEmpty(bitbucketServerUrl)) {
            result.add(new BitbucketLink("icon-bitbucket-repo",
                    serverUrl + "/projects/" + repoOwner + "/repos/" + repository));
            result.add(new ObjectMetadataAction(r.getFullName(), null,
                    serverUrl + "/projects/" + repoOwner + "/repos/" + repository));
        } else {
            result.add(new BitbucketLink("icon-bitbucket-repo", serverUrl + "/" + repoOwner + "/" + repository));
            result.add(new ObjectMetadataAction(r.getFullName(), null,
                    serverUrl + "/" + repoOwner + "/" + repository));
        }
        return result;
    }

    @NonNull
    @Override
    protected List<Action> retrieveActions(@NonNull SCMHead head,
                                           @CheckForNull SCMHeadEvent event,
                                           @NonNull TaskListener listener)
            throws IOException, InterruptedException {
        // TODO when we have support for trusted events, use the details from event if event was from trusted source
        List<Action> result = new ArrayList<>();
        String serverUrl = StringUtils.removeEnd(bitbucketUrl(), "/");
        if (StringUtils.isNotEmpty(bitbucketServerUrl)) {
            String branchUrl;
            String title;
            if (head instanceof PullRequestSCMHead) {
                PullRequestSCMHead pr = (PullRequestSCMHead) head;
                branchUrl = "projects/" + repoOwner + "/repos/" + repository + "/pull-requests/"+pr.getId()+"/overview";
                title = getPullRequestTitleCache().get(pr.getId());
                ContributorMetadataAction contributor = getPullRequestContributorCache().get(pr.getId());
                if (contributor != null) {
                    result.add(contributor);
                }
            } else {
                branchUrl = "projects/" + repoOwner + "/repos/" + repository + "/compare/commits?sourceBranch=" +
                        URLEncoder.encode(Constants.R_HEADS + head.getName(), "UTF-8");
                title = null;
            }
            result.add(new BitbucketLink("icon-bitbucket-branch", serverUrl + "/" + branchUrl));
            result.add(new ObjectMetadataAction(title, null, serverUrl+"/"+branchUrl));
        } else {
            String branchUrl;
            String title;
            if (head instanceof PullRequestSCMHead) {
                PullRequestSCMHead pr = (PullRequestSCMHead) head;
                branchUrl = repoOwner + "/" + repository + "/pull-requests/" + pr.getId();
                title = getPullRequestTitleCache().get(pr.getId());
                ContributorMetadataAction contributor = getPullRequestContributorCache().get(pr.getId());
                if (contributor != null) {
                    result.add(contributor);
                }
            } else {
                branchUrl = repoOwner + "/" + repository + "/branch/" + head.getName();
                title = null;
            }
            result.add(new BitbucketLink("icon-bitbucket-branch", serverUrl + "/" + branchUrl));
            result.add(new ObjectMetadataAction(title, null, serverUrl + "/" + branchUrl));
        }
        SCMSourceOwner owner = getOwner();
        if (owner instanceof Actionable) {
            for (BitbucketDefaultBranch p : ((Actionable) owner).getActions(BitbucketDefaultBranch.class)) {
                if (StringUtils.equals(getRepoOwner(), p.getRepoOwner())
                        && StringUtils.equals(repository, p.getRepository())
                        && StringUtils.equals(p.getDefaultBranch(), head.getName())) {
                    result.add(new PrimaryInstanceMetadataAction());
                    break;
                }
            }
        }
        return result;
    }

    @NonNull
    private synchronized Map<String, String> getPullRequestTitleCache() {
        if (pullRequestTitleCache == null) {
            pullRequestTitleCache = new ConcurrentHashMap<>();
        }
        return pullRequestTitleCache;
    }

    @NonNull
    private synchronized Map<String, ContributorMetadataAction> getPullRequestContributorCache() {
        if (pullRequestContributorCache == null) {
            pullRequestContributorCache = new ConcurrentHashMap<>();
        }
        return pullRequestContributorCache;
    }

    @Symbol("bitbucket")
    @Extension
    public static class DescriptorImpl extends SCMSourceDescriptor {

        public static final String ANONYMOUS = "ANONYMOUS";
        public static final String SAME = "SAME";

        public static final boolean defaultBuildOriginBranch = true;
        public static final boolean defaultBuildOriginBranchWithPR = false;
        public static final boolean defaultBuildOriginPRMerge = false;
        public static final boolean defaultBuildOriginPRHead = true;
        public static final boolean defaultBuildForkPRHead = true;
        public static final boolean defaultBuildForkPRMerge = false;

        @Override
        public String getDisplayName() {
            return "Bitbucket";
        }

        public FormValidation doCheckCredentialsId(@QueryParameter String value,
                                                   @QueryParameter String bitbucketServerUrl) {
            if (!value.isEmpty()) {
                return FormValidation.ok();
            } else {
                return FormValidation.warning("Credentials are required for notifications");
            }
        }

        public static FormValidation doCheckBitbucketServerUrl(@QueryParameter String bitbucketServerUrl) {
            String url = Util.fixEmpty(bitbucketServerUrl);
            if (url == null) {
                return FormValidation.ok();
            }
            try {
                new URL(bitbucketServerUrl);
            } catch (MalformedURLException e) {
                return FormValidation.error("Invalid URL: " +  e.getMessage());
            }
            return FormValidation.ok();
        }

        public FormValidation doCheckBuildForkPRMerge(
                @QueryParameter boolean buildOriginBranch,
                @QueryParameter boolean buildOriginBranchWithPR,
                @QueryParameter boolean buildOriginPRMerge,
                @QueryParameter boolean buildOriginPRHead,
                @QueryParameter boolean buildForkPRHead,
                @QueryParameter boolean buildForkPRMerge) {
            if (buildForkPRMerge && buildForkPRHead) {
                return FormValidation.ok("Merged vs. unmerged PRs will be distinguished in the job name (PR-# vs. PR-#-head).");
            }
            if ( !(buildOriginBranch || buildOriginBranchWithPR || buildOriginPRMerge || buildOriginPRHead || buildForkPRHead|| buildForkPRMerge)){
                return FormValidation.warning("You need to build something!");
            }
            return FormValidation.ok();
        }

        public FormValidation doCheckBuildOriginPRMerge(
                @QueryParameter boolean buildOriginPRMerge,
                @QueryParameter boolean buildOriginPRHead){
            if (buildOriginPRMerge && buildOriginPRHead) {
                return FormValidation.ok("Merged vs. unmerged PRs will be distinguished in the job name (PR-# vs. PR-#-head).");
            }
            return FormValidation.ok();
        }

        public FormValidation doCheckBuildOriginPRHead(
                @QueryParameter boolean buildOriginBranchWithPR,
                @QueryParameter boolean buildOriginPRHead){
            if (buildOriginBranchWithPR && buildOriginPRHead) {
                return FormValidation.warning("Redundant to build an origin PR both as a branch and as an unmerged PR.");
            }
            return FormValidation.ok();
        }

        public ListBoxModel doFillCredentialsIdItems(@AncestorInPath SCMSourceOwner context, @QueryParameter String bitbucketServerUrl) {
            StandardListBoxModel result = new StandardListBoxModel();
            result.includeEmptyValue();
            return BitbucketCredentials.fillCredentials(bitbucketServerUrl, context, result);
        }

        public ListBoxModel doFillCheckoutCredentialsIdItems(@AncestorInPath SCMSourceOwner context, @QueryParameter String bitbucketServerUrl) {
            StandardListBoxModel result = new StandardListBoxModel();
            result.add("- same as scan credentials -", SAME);
            result.add("- anonymous -", ANONYMOUS);
            return BitbucketCredentials.fillCheckoutCredentials(bitbucketServerUrl, context, result);
        }

        @NonNull
        @Override
        protected SCMHeadCategory[] createCategories() {
            return new SCMHeadCategory[]{
                    new UncategorizedSCMHeadCategory(Messages._BitbucketSCMSource_UncategorizedSCMHeadCategory_DisplayName()),
                    new ChangeRequestSCMHeadCategory(Messages._BitbucketSCMSource_ChangeRequestSCMHeadCategory_DisplayName())
                    // TODO add support for tags and maybe feature branch identification
            };
        }
    }

    public static class MercurialRevision extends SCMRevision {

        private static final long serialVersionUID = 1L;

        private String hash;

        public MercurialRevision(SCMHead head, String hash) {
            super(head);
            this.hash = hash;
        }

        public String getHash() {
            return hash;
        }

        @Override
        public boolean equals(Object o) {
            if (this == o) {
                return true;
            }
            if (o == null || getClass() != o.getClass()) {
                return false;
            }

            MercurialRevision that = (MercurialRevision) o;

            return StringUtils.equals(hash, that.hash) && getHead().equals(that.getHead());

        }

        @Override
        public int hashCode() {
            return hash != null ? hash.hashCode() : 0;
        }
    }

}<|MERGE_RESOLUTION|>--- conflicted
+++ resolved
@@ -93,11 +93,8 @@
 import org.apache.commons.lang.StringUtils;
 import org.apache.commons.lang.WordUtils;
 import org.eclipse.jgit.lib.Constants;
-<<<<<<< HEAD
 import org.jenkinsci.Symbol;
-=======
 import org.jenkinsci.plugins.gitclient.MergeCommand;
->>>>>>> 78bedf47
 import org.kohsuke.stapler.AncestorInPath;
 import org.kohsuke.stapler.DataBoundConstructor;
 import org.kohsuke.stapler.DataBoundSetter;
@@ -451,14 +448,6 @@
                         // TODO get more details on the author
                         new ContributorMetadataAction(pull.getAuthorLogin(), null, null)
                 );
-<<<<<<< HEAD
-                observe(criteria, observer, listener,
-                        pull.getSource().getRepository().getOwnerName(),
-                        pull.getSource().getRepository().getRepositoryName(),
-                        pull.getSource().getBranch().getName(),
-                        hash,
-                        head);
-=======
                 if( (fork && buildForkPRMerge) || (fork && buildForkPRHead) || (!fork && buildOriginPRHead) || (!fork && buildOriginPRMerge)) {
                     observe(criteria, observer, listener,
                             pull.getSource().getRepository().getOwnerName(),
@@ -471,7 +460,6 @@
                 if (!fork) {
                     branchesObserved.add(pull.getSource().getBranch().getName());
                 }
->>>>>>> 78bedf47
                 if (!observer.isObserving()) {
                     listener.getLogger().format("      Skipping not observing... : [%s]%n", pull.getSource().getCommit().getHash());
                 }
@@ -492,85 +480,28 @@
 
         final BitbucketApi bitbucket = buildBitbucketClient();
         List<? extends BitbucketBranch> branches = bitbucket.getBranches();
-        Set<SCMHead> includes = observer.getIncludes();
         for (BitbucketBranch branch : branches) {
             checkInterrupt();
-<<<<<<< HEAD
-            BranchSCMHead head = new BranchSCMHead(branch.getName(), repositoryType);
-            if (includes != null && !includes.contains(head)) {
-                continue;
-            }
-            listener.getLogger().println("Checking branch " + branch.getName() + " from " + fullName);
-            observe(criteria, observer, listener, repoOwner, repository, branch.getName(),
-                    branch.getRawNode(), head);
-            if (!observer.isObserving()) {
-                return;
-=======
             listener.getLogger().println("    Checking branch " + branch.getName() + " from " + fullName);
             boolean branchMatchPR  = branchesObserved.contains(branch.getName());
             if( (buildOriginBranch && !branchMatchPR) || (buildOriginBranchWithPR && branchMatchPR) ) {
                 observe(criteria,observer, listener, repoOwner, repository, branch.getName(),
                         branch.getRawNode(), null, false);
->>>>>>> 78bedf47
             }
         }
     }
 
     private void observe(SCMSourceCriteria criteria, SCMHeadObserver observer, final TaskListener listener,
                          final String owner, final String repositoryName,
-<<<<<<< HEAD
-                         final String branchName, final String hash, SCMHead head) throws IOException, InterruptedException {
-=======
                          final String branchName, final String hash, BitbucketPullRequest pr, Boolean fork) throws IOException, InterruptedException {
->>>>>>> 78bedf47
         if (isExcluded(branchName)) {
             return;
         }
         final BitbucketApi bitbucket = BitbucketApiFactory.newInstance(bitbucketServerUrl, getScanCredentials(), owner, repositoryName);
-<<<<<<< HEAD
-
-        if (criteria != null) {
-            SCMSourceCriteria.Probe probe = new SCMSourceCriteria.Probe() {
-
-                @Override
-                public String name() {
-                    return branchName;
-                }
-
-                @Override
-                public long lastModified() {
-                    try {
-                        BitbucketCommit commit = bitbucket.resolveCommit(hash);
-                        if (commit == null) {
-                            listener.getLogger().format("Can not resolve commit by hash [%s] on repository %s/%s%n",
-                                    hash, bitbucket.getOwner(), bitbucket.getRepositoryName());
-                            return 0;
-                        }
-                        return commit.getDateMillis();
-                    } catch (InterruptedException | IOException e) {
-                        listener.getLogger().format("Can not resolve commit by hash [%s] on repository %s/%s%n",
-                                hash, bitbucket.getOwner(), bitbucket.getRepositoryName());
-                        return 0;
-                    }
-                }
-
-                @Override
-                public boolean exists(@NonNull String path) throws IOException {
-                    try {
-                        // TODO should be checking the revision not the head
-                        return bitbucket.checkPathExists(branchName, path);
-                    } catch (InterruptedException e) {
-                        throw new IOException("Interrupted", e);
-                    }
-                }
-            };
-            if (criteria.isHead(probe, listener)) {
-=======
         SCMSourceCriteria branchCriteria = criteria;
         if (branchCriteria != null) {
             SCMSourceCriteria.Probe probe = getProbe(branchName, bitbucket, hash, listener);
             if (branchCriteria.isHead(probe, listener)) {
->>>>>>> 78bedf47
                 listener.getLogger().println("Met criteria");
             } else {
                 listener.getLogger().println("Does not meet criteria");
@@ -588,9 +519,6 @@
                                 final String branchName, final String hash, BitbucketPullRequest pr, Boolean fork) throws IOException, InterruptedException{
         SCMHead head;
         SCMRevision revision;
-<<<<<<< HEAD
-        if (repositoryType == BitbucketRepositoryType.MERCURIAL) {
-=======
         // This is a pullRequest
         if(pr != null){
             Boolean buildPRMerge = fork ? buildForkPRMerge : buildOriginPRMerge;
@@ -626,7 +554,6 @@
     private SCMRevision getRevision(final SCMHead head, final String hash, BitbucketPullRequest pr) throws IOException, InterruptedException{
         SCMRevision revision;
         if (getRepositoryType() == BitbucketRepositoryType.MERCURIAL) {
->>>>>>> 78bedf47
             revision = new MercurialRevision(head, hash);
         } else {
             if (pr != null) {
